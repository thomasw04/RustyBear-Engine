use wgpu::TextureView;
use winit::window::Window;

<<<<<<< HEAD
use crate::assets::assets::Assets;
use crate::assets::shader::ShaderVariant;
use crate::context::{Context, VisContext};
use crate::entities::animation2d::Animation2D;
use crate::entities::entities::Worlds;
use crate::entities::sprite::Sprite;
use crate::entities::transform2d::Transform2D;
use crate::event::{self, EventSubscriber};
use crate::render::renderer::Renderer;
use crate::utils::Timestep;

use super::camera::CameraBuffer;
use super::factory::{PipelineFactory, RenderPipelineConfig};
use super::framebuffer::Framebuffer;
use super::types::{BindGroup, FragmentShader, IndexBuffer, VertexBuffer, VertexShader};
=======
use crate::render::renderer::Renderer;
use crate::{
    assets::{assets::Assets, shader::ShaderVariant},
    context::{Context, VisContext},
    entities::{
        desc::{Animation2D, Sprite, Transform2D},
        entities::Worlds,
    },
    event::{self, EventSubscriber},
    utils::Timestep,
};

use super::types::{BindGroup, FragmentShader, VertexShader};
use super::{
    camera::CameraBuffer,
    factory::{PipelineFactory, RenderPipelineConfig},
    framebuffer::Framebuffer,
    types::{IndexBuffer, VertexBuffer},
};

//Descriptors for this system

//--------------------------------------------------------------------------------------------------

pub struct RenderData<'a> {
    pub ctx: &'a Context<'a>,
    pub view: &'a TextureView,
    pub window: &'a winit::window::Window,
}
>>>>>>> 85ab11b6

pub struct Renderer2D {
    framebuffer: Framebuffer,
    pipelines: PipelineFactory,
    camera_buffer: Option<CameraBuffer>,
    egui_renderer: egui_wgpu::Renderer,
}

impl EventSubscriber for Renderer2D {
    fn on_event(&mut self, event: &crate::event::Event, context: &mut Context) -> bool {
        match event {
            event::Event::Resized { width, height } => {
                self.framebuffer.resize(context, *width, *height);
                false
            }
            _ => false,
        }
    }
}

impl Renderer2D {
    pub fn new(context: &Context, _assets: &mut Assets) -> Self {
        //Renderable setup
        let sample_count = 4;
        let pipelines = PipelineFactory::new();
        let framebuffer = Framebuffer::new(context, sample_count);
        let camera_buffer = Some(CameraBuffer::new(&context.graphics, "Default Camera"));
        let egui_renderer = Renderer::recreate_gui(context, sample_count);

        Renderer2D { framebuffer, pipelines, camera_buffer, egui_renderer }
    }

    pub fn update_camera_buffer(&mut self, context: &VisContext, camera: [[f32; 4]; 4]) {
        if let Some(camera_buffer) = &mut self.camera_buffer {
            camera_buffer.update_buffer(context, camera);
        }
    }

    pub fn update_animations(
        &mut self, context: &VisContext, delta: &Timestep, worlds: &mut Worlds,
    ) {
        if let Some(world) = worlds.get_mut() {
            for (_entity, (sprite, animation)) in
                world.query_mut::<(&mut Sprite, &mut Animation2D)>()
            {
                animation.update(context, delta, sprite);
            }
        }
    }

    pub fn render(
        &mut self, assets: &mut Assets, worlds: &mut Worlds, ctx: &mut Context, view: &TextureView,
        window: &Window,
    ) {
        let context = ctx.graphics.as_ref();
        let fbo = &self.framebuffer;
        let fbo_view: TextureView = (&self.framebuffer).into();

        let mut encoder = context.device.create_command_encoder(&wgpu::CommandEncoderDescriptor {
            label: Some("Renderer2D Render Encoder"),
        });

        let _ = assets.update();
        let framebuffer_view: TextureView = (&self.framebuffer).into();
        let sample_count = self.framebuffer.sample_count();

        if let Some(world) = worlds.get_mut() {
            let mut config_keys = Vec::new();

            //Iterate over all entities with a transform component but do not borrow.
            for (entity, _) in world.query::<()>().with::<&Transform2D>().iter() {
                if let Ok(mut transform) = world.get::<&mut Transform2D>(entity) {
                    transform.update(context, entity, world);
                }
            }

            for (_, (transform, sprite)) in world.query::<(&mut Transform2D, &mut Sprite)>().iter()
            {
                if let Some(texture) = assets.try_get(&sprite.texture()) {
                    sprite.update(context, texture);
                }

                let material = sprite.material();
                let vertex = assets.try_get(VertexShader::ptr(material)).unwrap();
                let fragment = assets.try_get(FragmentShader::ptr(material)).unwrap();
                let shader = ShaderVariant::Double(vertex, fragment);

                let config = RenderPipelineConfig::new(
                    &shader,
                    Some(sprite.mesh()),
                    material,
                    &[transform.layout(), CameraBuffer::layout(context)],
                );

                self.pipelines.prepare(context, &config);
                config_keys.push(config.key());
            }

            {
                let mut renderables = world.query::<(&Transform2D, &Sprite)>();
                let mut entities: Vec<(hecs::Entity, (&Transform2D, &Sprite<'_>))> =
                    renderables.iter().collect();
                entities.sort_by(|(_, (a, _)), (_, (b, _))| {
                    a.position().z.partial_cmp(&b.position().z).unwrap_or(std::cmp::Ordering::Equal)
                });

                let mut render_pass = encoder.begin_render_pass(&wgpu::RenderPassDescriptor {
                    label: Some("World Render Pass"),
                    color_attachments: &[Some(wgpu::RenderPassColorAttachment {
                        view: match fbo.sample_count() {
                            1 => &view,
                            _ => &fbo_view,
                        },
                        resolve_target: match fbo.sample_count() {
                            1 => None,
                            _ => Some(&view),
                        },
                        ops: wgpu::Operations {
                            load: wgpu::LoadOp::Clear(wgpu::Color {
                                r: 0.3,
                                g: 0.7,
                                b: 0.3,
                                a: 1.0,
                            }),
                            store: wgpu::StoreOp::Store,
                        },
                    })],
                    depth_stencil_attachment: None,
                    ..Default::default()
                });

                if let Some(camera) = &self.camera_buffer {
                    for (i, renderable) in entities.iter().enumerate() {
                        let (transform, sprite) = renderable.1;

                        let material = sprite.material();

                        let pipeline = self
                            .pipelines
                            .get_key(unsafe { config_keys.get_unchecked(i) })
                            .unwrap();

                        render_pass.set_pipeline(pipeline);

                        //Set material
                        for (i, bind_group) in material.groups().iter().enumerate() {
                            render_pass.set_bind_group(i as u32, bind_group, &[]);
                        }

                        //Set transform buffer
                        render_pass.set_bind_group(1, transform.group(), &[]);

                        //Set camera buffer
                        render_pass.set_bind_group(2, camera.bind_group(), &[]);

                        //Set vertex buffer
                        render_pass.set_vertex_buffer(
                            0,
                            VertexBuffer::buffer(sprite.mesh()).unwrap().slice(..),
                        );

                        //Set index buffer
                        let (buffer, format) = IndexBuffer::buffer(sprite.mesh()).unwrap();
                        render_pass.set_index_buffer(buffer.slice(..), format);

                        //Draw the quad.
                        render_pass.draw_indexed(0..sprite.mesh().num_indices(), 0, 0..1);
                    }
                }
            }
        }

        {
            let egui_ctx = ctx.egui.egui_ctx();
            let output = egui_ctx.end_frame();
            let paint_jobs = egui_ctx.tessellate(output.shapes, egui_ctx.pixels_per_point());
            let texture_delta = output.textures_delta;

            let screen_descriptor = egui_wgpu::renderer::ScreenDescriptor {
                size_in_pixels: [ctx.surface_config.width, ctx.surface_config.height],
                pixels_per_point: window.scale_factor() as f32,
            };

            let device = &ctx.graphics.device;

            let queue = &ctx.graphics.queue;
            self.egui_renderer.update_buffers(
                device,
                queue,
                &mut encoder,
                &paint_jobs,
                &screen_descriptor,
            );

            for (id, delta) in texture_delta.set {
                self.egui_renderer.update_texture(device, queue, id, &delta);
            }

            {
                let mut render_pass = encoder.begin_render_pass(&wgpu::RenderPassDescriptor {
                    label: Some("GUI RenderPass"),
                    color_attachments: &[Some(wgpu::RenderPassColorAttachment {
                        view: match sample_count {
                            1 => view,
                            _ => &framebuffer_view,
                        },
                        resolve_target: match sample_count {
                            1 => None,
                            _ => Some(view),
                        },
                        ops: wgpu::Operations {
                            load: wgpu::LoadOp::Load,
                            store: wgpu::StoreOp::Store,
                        },
                    })],
                    depth_stencil_attachment: None,
                    ..Default::default()
                });
                self.egui_renderer.render(&mut render_pass, &paint_jobs, &screen_descriptor);
            }

            for id in texture_delta.free {
                self.egui_renderer.free_texture(&id);
            }
        }
        context.queue.submit(std::iter::once(encoder.finish()));
    }
}<|MERGE_RESOLUTION|>--- conflicted
+++ resolved
@@ -1,7 +1,6 @@
 use wgpu::TextureView;
 use winit::window::Window;
 
-<<<<<<< HEAD
 use crate::assets::assets::Assets;
 use crate::assets::shader::ShaderVariant;
 use crate::context::{Context, VisContext};
@@ -17,37 +16,6 @@
 use super::factory::{PipelineFactory, RenderPipelineConfig};
 use super::framebuffer::Framebuffer;
 use super::types::{BindGroup, FragmentShader, IndexBuffer, VertexBuffer, VertexShader};
-=======
-use crate::render::renderer::Renderer;
-use crate::{
-    assets::{assets::Assets, shader::ShaderVariant},
-    context::{Context, VisContext},
-    entities::{
-        desc::{Animation2D, Sprite, Transform2D},
-        entities::Worlds,
-    },
-    event::{self, EventSubscriber},
-    utils::Timestep,
-};
-
-use super::types::{BindGroup, FragmentShader, VertexShader};
-use super::{
-    camera::CameraBuffer,
-    factory::{PipelineFactory, RenderPipelineConfig},
-    framebuffer::Framebuffer,
-    types::{IndexBuffer, VertexBuffer},
-};
-
-//Descriptors for this system
-
-//--------------------------------------------------------------------------------------------------
-
-pub struct RenderData<'a> {
-    pub ctx: &'a Context<'a>,
-    pub view: &'a TextureView,
-    pub window: &'a winit::window::Window,
-}
->>>>>>> 85ab11b6
 
 pub struct Renderer2D {
     framebuffer: Framebuffer,
