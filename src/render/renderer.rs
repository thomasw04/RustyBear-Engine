--- conflicted
+++ resolved
@@ -180,8 +180,6 @@
             label: Some("Render Encoder"),
         });
 
-<<<<<<< HEAD
-=======
         let output = context.egui.egui_ctx().end_frame();
         let paint_jobs = context
             .egui
@@ -189,7 +187,6 @@
             .tessellate(output.shapes, context.egui.egui_ctx().pixels_per_point());
         let texture_delta = output.textures_delta;
 
->>>>>>> 52a15e9a
         {
             let mut render_pass = encoder.begin_render_pass(&wgpu::RenderPassDescriptor {
                 label: Some("Render Pass"),
@@ -276,13 +273,6 @@
         }
 
         {
-            let output = context.egui.end_frame(Some(window));
-            let paint_jobs = context
-                .egui
-                .context()
-                .tessellate(output.shapes, context.egui.context().pixels_per_point());
-            let texture_delta = output.textures_delta;
-
             let screen_descriptor = egui_wgpu::renderer::ScreenDescriptor {
                 size_in_pixels: [context.surface_config.width, context.surface_config.height],
                 pixels_per_point: window.scale_factor() as f32,
